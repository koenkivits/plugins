import * as path from 'path';

import { Plugin, SourceDescription } from 'rollup';

import { RollupTypescriptOptions } from '../types';

import createFormattingHost from './diagnostics/host';
import createModuleResolver from './moduleResolution';
import getPluginOptions from './options/plugin';
import { emitParsedOptionsErrors, parseTypescriptConfig } from './options/tsconfig';
import { validatePaths, validateSourceMap } from './options/validate';
import findTypescriptOutput, { getEmittedFile } from './outputFile';
import createWatchProgram, { WatchProgramHelper } from './watchProgram';
import TSCache from './tscache';

export default function typescript(options: RollupTypescriptOptions = {}): Plugin {
  const {
    cacheDir,
    compilerOptions,
    filter,
    transformers,
    tsconfig,
    tslib,
    typescript: ts
  } = getPluginOptions(options);
  const tsCache = new TSCache(cacheDir);
  const emittedFiles = new Map<string, string>();
  const watchProgramHelper = new WatchProgramHelper();

  const parsedOptions = parseTypescriptConfig(ts, tsconfig, compilerOptions);
  parsedOptions.fileNames = parsedOptions.fileNames.filter(filter);

  const formatHost = createFormattingHost(ts, parsedOptions.options);
  const resolveModule = createModuleResolver(ts, formatHost);

  let program: import('typescript').Watch<unknown> | null = null;

  function normalizePath(fileName: string) {
    return fileName.split(path.win32.sep).join(path.posix.sep);
  }

  return {
    name: 'typescript',

    buildStart() {
      emitParsedOptionsErrors(ts, this, parsedOptions);

      // Fixes a memory leak https://github.com/rollup/plugins/issues/322
      if (!program) {
        program = createWatchProgram(ts, this, {
          formatHost,
          resolveModule,
          parsedOptions,
          writeFile(fileName, data) {
            if (parsedOptions.options.composite || parsedOptions.options.incremental) {
              tsCache.cacheCode(fileName, data);
            }
            emittedFiles.set(fileName, data);
          },
          status(diagnostic) {
            watchProgramHelper.handleStatus(diagnostic);
          },
          transformers
        });
      }
    },

    watchChange(id) {
      if (!filter(id)) return;

      watchProgramHelper.watch();
    },

    buildEnd() {
      if (this.meta.watchMode !== true) {
        // ESLint doesn't understand optional chaining
        // eslint-disable-next-line
        program?.close();
      }
    },

    renderStart(outputOptions) {
      validateSourceMap(this, parsedOptions.options, outputOptions, parsedOptions.autoSetSourceMap);
      validatePaths(ts, this, parsedOptions.options, outputOptions);
    },

    resolveId(importee, importer) {
      if (importee === 'tslib') {
        return tslib;
      }

      if (!importer) return null;

      // Convert path from windows separators to posix separators
      const containingFile = normalizePath(importer);

      const resolved = resolveModule(importee, containingFile);

      if (resolved) {
        if (resolved.extension === '.d.ts') return null;
        return path.normalize(resolved.resolvedFileName);
      }

      return null;
    },

    async load(id) {
      if (!filter(id)) return null;

      await watchProgramHelper.wait();

<<<<<<< HEAD
      /* eslint-disable no-console */
      console.log('LOAD', id);
      if (!parsedOptions.fileNames.includes(id)) {
        // Discovered new file that was not known when originally parsing the TypeScript config
        parsedOptions.fileNames.push(id);
        console.log('PUSH', id);
=======
      const fileName = normalizePath(id);
      if (!parsedOptions.fileNames.includes(fileName)) {
        // Discovered new file that was not known when originally parsing the TypeScript config
        parsedOptions.fileNames.push(fileName);
>>>>>>> 67fa8811
      }

      const output = findTypescriptOutput(ts, parsedOptions, id, emittedFiles, tsCache);

      return output.code != null ? (output as SourceDescription) : null;
    },

    generateBundle(outputOptions) {
      parsedOptions.fileNames.forEach((fileName) => {
        const output = findTypescriptOutput(ts, parsedOptions, fileName, emittedFiles, tsCache);
        output.declarations.forEach((id) => {
          const code = getEmittedFile(id, emittedFiles, tsCache);
          if (!code) return;

          this.emitFile({
            type: 'asset',
            fileName: normalizePath(path.relative(outputOptions.dir!, id)),
            source: code
          });
        });
      });

      const tsBuildInfoPath = ts.getTsBuildInfoEmitOutputFilePath(parsedOptions.options);
      if (tsBuildInfoPath) {
        this.emitFile({
          type: 'asset',
          fileName: normalizePath(path.relative(outputOptions.dir!, tsBuildInfoPath)),
          source: emittedFiles.get(tsBuildInfoPath)
        });
      }
    }
  };
}<|MERGE_RESOLUTION|>--- conflicted
+++ resolved
@@ -109,19 +109,10 @@
 
       await watchProgramHelper.wait();
 
-<<<<<<< HEAD
-      /* eslint-disable no-console */
-      console.log('LOAD', id);
-      if (!parsedOptions.fileNames.includes(id)) {
-        // Discovered new file that was not known when originally parsing the TypeScript config
-        parsedOptions.fileNames.push(id);
-        console.log('PUSH', id);
-=======
       const fileName = normalizePath(id);
       if (!parsedOptions.fileNames.includes(fileName)) {
         // Discovered new file that was not known when originally parsing the TypeScript config
         parsedOptions.fileNames.push(fileName);
->>>>>>> 67fa8811
       }
 
       const output = findTypescriptOutput(ts, parsedOptions, id, emittedFiles, tsCache);
